/*
 *  Copyright (c) 2007 - 2008 by Damien Di Fede <ddf@compartmental.net>
 *
 *   This program is free software; you can redistribute it and/or modify
 *   it under the terms of the GNU Library General Public License as published
 *   by the Free Software Foundation; either version 2 of the License, or
 *   (at your option) any later version.
 *
 *   This program is distributed in the hope that it will be useful,
 *   but WITHOUT ANY WARRANTY; without even the implied warranty of
 *   MERCHANTABILITY or FITNESS FOR A PARTICULAR PURPOSE.  See the
 *   GNU Library General Public License for more details.
 *
 *   You should have received a copy of the GNU Library General Public
 *   License along with this program; if not, write to the Free Software
 *   Foundation, Inc., 675 Mass Ave, Cambridge, MA 02139, USA.
 */

package ddf.minim;

import java.util.HashSet;
import java.util.Vector;

/**
 * An <code>EffectsChain</code> is a list of {@link AudioEffect AudioEffects} that 
 * gives you the ability to enable and disable effects, as you would in a typical 
 * DAW. When you add an effect, it is added to the end of the chain and is enabled.
 * When you remove an effect, effects further down the chain are moved up a slot. 
 * <code>EffectsChain</code> is itself an <code>AudioEffect</code>, so you can 
 * easily create groups of effects that can be enabled/disabled together by 
 * putting them in an <code>EffectsChain</code> and then adding that chain to 
 * an <code>Effectable</code> as a single effect. <code>EffectsChain</code> is 
 * fully <code>synchronized</code> so that it is not possible to add and remove 
 * effects while processing is taking place.
 * 
 * @author Damien Di Fede
 *
 */

public class EffectsChain implements AudioEffect
{
  // the effects in the order they were added
<<<<<<< HEAD
  private Vector effects;
  // all currently enabled effects
  private HashSet enabled;
=======
  private Vector<AudioEffect> effects;
  // all currently enabled effects
  private HashSet<AudioEffect> enabled;
>>>>>>> 5de567eb
  
  /**
   * Constructs an empty <code>EffectsChain</code>.
   *
   */
  public EffectsChain()
  {
<<<<<<< HEAD
    effects = new Vector();
    enabled = new HashSet();
=======
    effects = new Vector<AudioEffect>();
    enabled = new HashSet<AudioEffect>();
>>>>>>> 5de567eb
  }
  
  /**
   * Adds <code>e</code> to the end of the chain.
   * 
   * @param e the <code>AudioEffect</code> to add
   */
  public synchronized void add(AudioEffect e)
  {
    effects.add(e);
    enabled.add(e);
  }

  /**
   * Removes <code>e</code> from the chain.
   * 
   * @param e the <code>AudioEffect</code> to remove
   */
  public synchronized void remove(AudioEffect e)
  {
    effects.remove(e);
    enabled.remove(e);
  }
  
  /**
   * Removes and returns the <code>i</code><sup>th</sup> effect from the chain.
   * 
   * @param i the index of the <code>AudioEffect</code> to remove
   * @return the <code>AudioEffect</code> that was removed
   */
  public synchronized AudioEffect remove(int i)
  {
<<<<<<< HEAD
    AudioEffect e = (AudioEffect)effects.remove(i);
=======
    AudioEffect e = effects.remove(i);
>>>>>>> 5de567eb
    enabled.remove(e);
    return e;
  }
  
  /**
   * Gets the <code>i<sup>th</sup></code> effect in the chain.
   * 
   * @param i the index of the <code>AudioEffect</code> to get
   */
  public synchronized AudioEffect get(int i)
  {
<<<<<<< HEAD
    return (AudioEffect)effects.get(i);
=======
    return effects.get(i);
>>>>>>> 5de567eb
  }
  
  /**
   * Returns true if <code>e</code> is in this chain
   * 
   * @param e the <code>AudioEffect</code> to check for
   * @return true if <code>e</code> is in this chain
   */
  public synchronized boolean contains(AudioEffect e)
  {
    return effects.contains(e);
  }
  
  /**
   * Enables the <code>i</code><sup>th</sup> effect in the chain.
   * 
   * @param i the index of the effect to enable
   */
  public synchronized void enable(int i)
  {
    enabled.add(get(i));
  }
  
  /**
   * Enables <code>e</code> if it is in the chain.
   * 
   * @param e the <code>AudioEffect</code> to enable
   */
  public synchronized void enable(AudioEffect e)
  {
    if ( effects.contains(e) )
    {
      enabled.add(e);
    }
  }
  
  /**
   * Enables all effects in the chain.
   *
   */
  public synchronized void enableAll()
  {
    enabled.addAll(effects);
  }
  
  /**
   * Returns true if at least one effect in the chain is enabled.
   * 
   * @return true if at least one effect in the chain is enabled
   */
  public synchronized boolean hasEnabled()
  {
    return enabled.size() > 0;
  }
  
  /**
   * Returns true if <code>e</code> is in the chain and is enabled.
   * 
   * @param e the <code>AudioEffect</code> to return the status of
   * @return true if <code>e</code> is enabled and in the chain
   */
  public synchronized boolean isEnabled(AudioEffect e)
  {
    return enabled.contains(e);
  }
  
  /**
   * Disables the <code>i</code><sup>th</sup> effect in the chain.
   * 
   * @param i the index of the effect to disable
   */
  public synchronized void disable(int i)
  {
    enabled.remove(get(i));
  }
  
  /**
   * Disables <code>e</code> if it is in the chain.
   * 
   * @param e the <code>AudioEffect</code> to disable
   */
  public synchronized void disable(AudioEffect e)
  {
    enabled.remove(e);
  }
  
  /**
   * Disables all effects in the chain.
   *
   */
  public synchronized void disableAll()
  {
    enabled.clear();
  }  
  
  /**
   * Returns the number of effects in the chain.
   * 
   * @return the number of effects in the chain
   */
  public synchronized int size()
  {
    return effects.size();
  }
  
  /**
   * Removes all effects from the effect chain.
   *
   */
  public synchronized void clear()
  {
    effects.clear();
    enabled.clear();
  }
  
  /**
   * Sends <code>samp</code> to each effect in the chain, in order. 
   * 
   * @param samp the samples to process
   */
  public synchronized void process(float[] samp)
  {
    for (int i = 0; i < effects.size(); i++)
    {
<<<<<<< HEAD
      AudioEffect e = (AudioEffect) effects.get(i);
=======
      AudioEffect e = effects.get(i);
>>>>>>> 5de567eb
      if ( enabled.contains(e) )
      {
        e.process(samp);
      }
    }  
  }
  
  /**
   * Sends <code>sampL</code> and <code>sampR</code> to each effect 
   * in the chain, in order. The two float arrays should correspond to 
   * the left and right channels of a stereo signal.
   * 
   * @param sampL the left channel of the signal to process
   * @param sampR the right channel of the signal to process
   */
  public synchronized void process(float[] sampL, float[] sampR)
  {
    for (int i = 0; i < effects.size(); i++)
    {
<<<<<<< HEAD
      AudioEffect e = (AudioEffect) effects.get(i);
=======
      AudioEffect e = effects.get(i);
>>>>>>> 5de567eb
      if ( enabled.contains(e) )
      {
        e.process(sampL, sampR);
      }
    } 
  }
}<|MERGE_RESOLUTION|>--- conflicted
+++ resolved
@@ -40,15 +40,9 @@
 public class EffectsChain implements AudioEffect
 {
   // the effects in the order they were added
-<<<<<<< HEAD
-  private Vector effects;
-  // all currently enabled effects
-  private HashSet enabled;
-=======
   private Vector<AudioEffect> effects;
   // all currently enabled effects
   private HashSet<AudioEffect> enabled;
->>>>>>> 5de567eb
   
   /**
    * Constructs an empty <code>EffectsChain</code>.
@@ -56,13 +50,8 @@
    */
   public EffectsChain()
   {
-<<<<<<< HEAD
-    effects = new Vector();
-    enabled = new HashSet();
-=======
     effects = new Vector<AudioEffect>();
     enabled = new HashSet<AudioEffect>();
->>>>>>> 5de567eb
   }
   
   /**
@@ -95,11 +84,7 @@
    */
   public synchronized AudioEffect remove(int i)
   {
-<<<<<<< HEAD
-    AudioEffect e = (AudioEffect)effects.remove(i);
-=======
     AudioEffect e = effects.remove(i);
->>>>>>> 5de567eb
     enabled.remove(e);
     return e;
   }
@@ -111,11 +96,7 @@
    */
   public synchronized AudioEffect get(int i)
   {
-<<<<<<< HEAD
-    return (AudioEffect)effects.get(i);
-=======
     return effects.get(i);
->>>>>>> 5de567eb
   }
   
   /**
@@ -240,11 +221,7 @@
   {
     for (int i = 0; i < effects.size(); i++)
     {
-<<<<<<< HEAD
-      AudioEffect e = (AudioEffect) effects.get(i);
-=======
       AudioEffect e = effects.get(i);
->>>>>>> 5de567eb
       if ( enabled.contains(e) )
       {
         e.process(samp);
@@ -264,11 +241,7 @@
   {
     for (int i = 0; i < effects.size(); i++)
     {
-<<<<<<< HEAD
-      AudioEffect e = (AudioEffect) effects.get(i);
-=======
       AudioEffect e = effects.get(i);
->>>>>>> 5de567eb
       if ( enabled.contains(e) )
       {
         e.process(sampL, sampR);
