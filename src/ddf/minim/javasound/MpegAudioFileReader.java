/*
 * MpegAudioFileReader.
 *
 * 10/10/05 : size computation bug fixed in parseID3v2Frames.
 *            RIFF/MP3 header support added.
 *            FLAC and MAC headers throw UnsupportedAudioFileException now.
 *            "mp3.id3tag.publisher" (TPUB/TPB) added.
 *            "mp3.id3tag.orchestra" (TPE2/TP2) added.
 *            "mp3.id3tag.length" (TLEN/TLE) added.
 *
 * 08/15/05 : parseID3v2Frames improved.
 *
 * 12/31/04 : mp3spi.weak system property added to skip controls.
 *
 * 11/29/04 : ID3v2.2, v2.3 & v2.4 support improved.
 *            "mp3.id3tag.composer" (TCOM/TCM) added
 *            "mp3.id3tag.grouping" (TIT1/TT1) added
 *            "mp3.id3tag.disc" (TPA/TPOS) added
 *            "mp3.id3tag.encoded" (TEN/TENC) added
 *            "mp3.id3tag.v2.version" added
 *
 * 11/28/04 : String encoding bug fix in chopSubstring method.
 *
 * JavaZOOM : mp3spi@javazoom.net
 *        http://www.javazoom.net
 *
 *-----------------------------------------------------------------------
 *   This program is free software; you can redistribute it and/or modify
 *   it under the terms of the GNU Library General Public License as published
 *   by the Free Software Foundation; either version 2 of the License, or
 *   (at your option) any later version.
 *
 *   This program is distributed in the hope that it will be useful,
 *   but WITHOUT ANY WARRANTY; without even the implied warranty of
 *   MERCHANTABILITY or FITNESS FOR A PARTICULAR PURPOSE.  See the
 *   GNU Library General Public License for more details.
 *
 *   You should have received a copy of the GNU Library General Public
 *   License along with this program; if not, write to the Free Software
 *   Foundation, Inc., 675 Mass Ave, Cambridge, MA 02139, USA.
 *----------------------------------------------------------------------
 */

// this file is included here because I needed to make a slight modification,
// namely taking out the cast to FileInputStream in the getAudioFileFormat 
// method. This needed to be removed because it was breaking tag parsing 
// when loading an mp3 file in an applet. I figure it's less hassle to 
// just use a modified copy in the main package than change it in 
// the mp3spi project and export a new JAR.
// This also enables me to easily add more tag parsing later.
package ddf.minim.javasound;

import java.io.BufferedInputStream;
import java.io.File;
import java.io.FileInputStream;
import java.io.IOException;
import java.io.InputStream;
import java.io.PushbackInputStream;
import java.io.UnsupportedEncodingException;
import java.net.URL;
import java.net.URLConnection;
import java.security.AccessControlException;
import java.util.HashMap;
import java.util.Map;

import javax.sound.sampled.AudioFileFormat;
import javax.sound.sampled.AudioFormat;
import javax.sound.sampled.AudioInputStream;
import javax.sound.sampled.AudioSystem;
import javax.sound.sampled.UnsupportedAudioFileException;

import javazoom.jl.decoder.Bitstream;
import javazoom.jl.decoder.Header;
import javazoom.spi.mpeg.sampled.file.IcyListener;
import javazoom.spi.mpeg.sampled.file.MpegAudioFileFormat;
import javazoom.spi.mpeg.sampled.file.MpegAudioFormat;
import javazoom.spi.mpeg.sampled.file.MpegEncoding;
import javazoom.spi.mpeg.sampled.file.MpegFileFormatType;
import javazoom.spi.mpeg.sampled.file.tag.IcyInputStream;
import javazoom.spi.mpeg.sampled.file.tag.MP3Tag;

import org.tritonus.share.TDebug;
import org.tritonus.share.sampled.file.TAudioFileReader;

/**
 * This class implements AudioFileReader for MP3 SPI.
 */
class MpegAudioFileReader extends TAudioFileReader
{
	public static final String					VERSION					= "MP3SPI 1.9.4";
	
	// private final int SYNC = 0xFFE00000;
	private String									weak						= null;
	
	private final AudioFormat.Encoding[][]	sm_aEncodings			= {
			{ MpegEncoding.MPEG2L1, MpegEncoding.MPEG2L2, MpegEncoding.MPEG2L3 },
			{ MpegEncoding.MPEG1L1, MpegEncoding.MPEG1L2, MpegEncoding.MPEG1L3 },
			{ MpegEncoding.MPEG2DOT5L1, MpegEncoding.MPEG2DOT5L2,
			MpegEncoding.MPEG2DOT5L3 },									
	};
	
	public static final int						INITAL_READ_LENGTH	= 128000;
	private static final int					MARK_LIMIT				= INITAL_READ_LENGTH + 1;

	private static final String[]				id3v1genres				= { "Blues",
			"Classic Rock", "Country", "Dance", "Disco", "Funk", "Grunge",
			"Hip-Hop", "Jazz", "Metal", "New Age", "Oldies", "Other", "Pop",
			"R&B", "Rap", "Reggae", "Rock", "Techno", "Industrial", "Alternative",
			"Ska", "Death Metal", "Pranks", "Soundtrack", "Euro-Techno",
			"Ambient", "Trip-Hop", "Vocal", "Jazz+Funk", "Fusion", "Trance",
			"Classical", "Instrumental", "Acid", "House", "Game", "Sound Clip",
			"Gospel", "Noise", "AlternRock", "Bass", "Soul", "Punk", "Space",
			"Meditative", "Instrumental Pop", "Instrumental Rock", "Ethnic",
			"Gothic", "Darkwave", "Techno-Industrial", "Electronic", "Pop-Folk",
			"Eurodance", "Dream", "Southern Rock", "Comedy", "Cult", "Gangsta",
			"Top 40", "Christian Rap", "Pop/Funk", "Jungle", "Native American",
			"Cabaret", "New Wave", "Psychadelic", "Rave", "Showtunes", "Trailer",
			"Lo-Fi", "Tribal", "Acid Punk", "Acid Jazz", "Polka", "Retro",
			"Musical", "Rock & Roll", "Hard Rock", "Folk", "Folk-Rock",
			"National Folk", "Swing", "Fast Fusion", "Bebob", "Latin", "Revival",
			"Celtic", "Bluegrass", "Avantgarde", "Gothic Rock",
			"Progressive Rock", "Psychedelic Rock", "Symphonic Rock", "Slow Rock",
			"Big Band", "Chorus", "Easy Listening", "Acoustic", "Humour",
			"Speech", "Chanson", "Opera", "Chamber Music", "Sonata", "Symphony",
			"Booty Brass", "Primus", "Porn Groove", "Satire", "Slow Jam", "Club",
			"Tango", "Samba", "Folklore", "Ballad", "Power Ballad",
			"Rhythmic Soul", "Freestyle", "Duet", "Punk Rock", "Drum Solo",
			"A Capela", "Euro-House", "Dance Hall", "Goa", "Drum & Bass",
			"Club-House", "Hardcore", "Terror", "Indie", "BritPop", "Negerpunk",
			"Polsk Punk", "Beat", "Christian Gangsta Rap", "Heavy Metal",
			"Black Metal", "Crossover", "Contemporary Christian",
			"Christian Rock", "Merengue", "Salsa", "Thrash Metal", "Anime",
			"JPop", "SynthPop"												
	};
	
<<<<<<< HEAD
	private Map codeToPropName;
=======
	private Map<String, String> codeToPropName;
>>>>>>> 5de567eb
  
  protected JSMinim system;

	MpegAudioFileReader(JSMinim sys)
	{
		super(MARK_LIMIT, true);
    system = sys;
		if (TDebug.TraceAudioFileReader)
			TDebug.out(VERSION);
		try
		{
			weak = System.getProperty("mp3spi.weak");
		}
		catch (AccessControlException e)
		{
		}
		
<<<<<<< HEAD
		codeToPropName = new HashMap();
=======
		codeToPropName = new HashMap<String, String>();
>>>>>>> 5de567eb
		// if we wanna parse a new tag, we just add it here.
		// ID3v2.2
		codeToPropName.put("TAL", "album");
		codeToPropName.put("TT2", "title");
		codeToPropName.put("TYE", "date");
		codeToPropName.put("TP1", "author");
		codeToPropName.put("TCR", "copyright");
		codeToPropName.put("COM", "comment");
		codeToPropName.put("TCO", "mp3.id3tag.genre");
		codeToPropName.put("TRK", "mp3.id3tag.track");
		codeToPropName.put("TPA", "mp3.id3tag.disc");
		codeToPropName.put("TCM", "mp3.id3tag.composer");
		codeToPropName.put("TT1", "mp3.id3tag.grouping");
		codeToPropName.put("TEN", "mp3.id3tag.encoded");
		codeToPropName.put("TPB", "mp3.id3tag.publisher");
		codeToPropName.put("TP2", "mp3.id3tag.orchestra");
		codeToPropName.put("TLE", "mp3.id3tag.length");
		// ID3v2.3 & ID3v2.4
		codeToPropName.put("TALB", "album");
		codeToPropName.put("TIT2", "title");
		codeToPropName.put("TYER", "date");
		codeToPropName.put("TDRC", "date");
		codeToPropName.put("TPE1", "author");
		codeToPropName.put("TCOP", "copyright");
		codeToPropName.put("WCOP", "copyright");
		codeToPropName.put("COMM", "comment");
		codeToPropName.put("TCON", "mp3.id3tag.genre");
		codeToPropName.put("TRCK", "mp3.id3tag.track");
		codeToPropName.put("TPOS", "mp3.id3tag.disc");
		codeToPropName.put("TCOM", "mp3.id3tag.composer");
		codeToPropName.put("TIT1", "mp3.id3tag.grouping");
		codeToPropName.put("TENC", "mp3.id3tag.encoded");
		codeToPropName.put("TPUB", "mp3.id3tag.publisher");
		codeToPropName.put("TPE2", "mp3.id3tag.orchestra");
		codeToPropName.put("TLEN", "mp3.id3tag.length");
	}

	/**
	 * Returns AudioFileFormat from File.
	 */
	public AudioFileFormat getAudioFileFormat(File file)
			throws UnsupportedAudioFileException, IOException
	{
		return super.getAudioFileFormat(file);
	}

	/**
	 * Returns AudioFileFormat from URL.
	 */
	public AudioFileFormat getAudioFileFormat(URL url)
			throws UnsupportedAudioFileException, IOException
	{
		if (TDebug.TraceAudioFileReader)
		{
			TDebug.out("MpegAudioFileReader.getAudioFileFormat(URL): begin");
		}
		long lFileLengthInBytes = AudioSystem.NOT_SPECIFIED;
		URLConnection conn = url.openConnection();
		// Tell shoucast server (if any) that SPI support shoutcast stream.
		conn.setRequestProperty("Icy-Metadata", "1");
		InputStream inputStream = conn.getInputStream();
		AudioFileFormat audioFileFormat = null;
		try
		{
			audioFileFormat = getAudioFileFormat(inputStream, lFileLengthInBytes);
		}
		finally
		{
			inputStream.close();
		}
		if (TDebug.TraceAudioFileReader)
		{
			TDebug.out("MpegAudioFileReader.getAudioFileFormat(URL): end");
		}
		return audioFileFormat;
	}

	/**
	 * Returns AudioFileFormat from inputstream and medialength.
	 */
	public AudioFileFormat getAudioFileFormat(InputStream inputStream, long mediaLength) 
     throws UnsupportedAudioFileException, IOException
	{
		system.debug("MpegAudioFileReader.getAudioFileFormat(InputStream inputStream, long mediaLength): begin");
<<<<<<< HEAD
		HashMap aff_properties = new HashMap();
		HashMap af_properties = new HashMap();
=======
		HashMap<String, Object> aff_properties = new HashMap<String, Object>();
		HashMap<String, Object> af_properties = new HashMap<String, Object>();
>>>>>>> 5de567eb
		int mLength = (int)mediaLength;
		int size = inputStream.available();
		PushbackInputStream pis = new PushbackInputStream(inputStream, MARK_LIMIT);
		byte head[] = new byte[22];
		pis.read(head);
		system.debug("InputStream : " + inputStream + " =>" + new String(head));

		// Check for WAV, AU, and AIFF, Ogg Vorbis, Flac, MAC file formats.
		// Next check for Shoutcast (supported) and OGG (unsupported) streams.
		if ((head[0] == 'R') && (head[1] == 'I') && (head[2] == 'F')
				&& (head[3] == 'F') && (head[8] == 'W') && (head[9] == 'A')
				&& (head[10] == 'V') && (head[11] == 'E'))
		{
			system.debug("RIFF/WAV stream found");
			int isPCM = ((head[21] << 8) & 0x0000FF00) | ((head[20]) & 0x00000FF);
			if (weak == null)
			{
				if (isPCM == 1)
					throw new UnsupportedAudioFileException("WAV PCM stream found");
			}

		}
		else if ((head[0] == '.') && (head[1] == 's') && (head[2] == 'n')
				&& (head[3] == 'd'))
		{
		  system.debug("AU stream found");
			if (weak == null)
				throw new UnsupportedAudioFileException("AU stream found");
		}
		else if ((head[0] == 'F') && (head[1] == 'O') && (head[2] == 'R')
				&& (head[3] == 'M') && (head[8] == 'A') && (head[9] == 'I')
				&& (head[10] == 'F') && (head[11] == 'F'))
		{
			system.debug("AIFF stream found");
			if (weak == null)
				throw new UnsupportedAudioFileException("AIFF stream found");
		}
		else if (((head[0] == 'M') | (head[0] == 'm'))
				&& ((head[1] == 'A') | (head[1] == 'a'))
				&& ((head[2] == 'C') | (head[2] == 'c')))
		{
			system.debug("APE stream found");
			if (weak == null)
				throw new UnsupportedAudioFileException("APE stream found");
		}
		else if (((head[0] == 'F') | (head[0] == 'f'))
				&& ((head[1] == 'L') | (head[1] == 'l'))
				&& ((head[2] == 'A') | (head[2] == 'a'))
				&& ((head[3] == 'C') | (head[3] == 'c')))
		{
			system.debug("FLAC stream found");
			if (weak == null)
				throw new UnsupportedAudioFileException("FLAC stream found");
		}
		// Shoutcast stream ?
		else if (((head[0] == 'I') | (head[0] == 'i'))
				&& ((head[1] == 'C') | (head[1] == 'c'))
				&& ((head[2] == 'Y') | (head[2] == 'y')))
		{
			pis.unread(head);
			// Load shoutcast meta data.
			loadShoutcastInfo(pis, aff_properties);
		}
		// Ogg stream ?
		else if (((head[0] == 'O') | (head[0] == 'o'))
				&& ((head[1] == 'G') | (head[1] == 'g'))
				&& ((head[2] == 'G') | (head[2] == 'g')))
		{
			system.debug("Ogg stream found");
			if (weak == null)
				throw new UnsupportedAudioFileException("Ogg stream found");
		}
		// No, so pushback.
		else
		{
			pis.unread(head);
		}
		// MPEG header info.
		int nVersion = AudioSystem.NOT_SPECIFIED;
		int nLayer = AudioSystem.NOT_SPECIFIED;
		// int nSFIndex = AudioSystem.NOT_SPECIFIED;
		int nMode = AudioSystem.NOT_SPECIFIED;
		int FrameSize = AudioSystem.NOT_SPECIFIED;
		// int nFrameSize = AudioSystem.NOT_SPECIFIED;
		int nFrequency = AudioSystem.NOT_SPECIFIED;
		int nTotalFrames = AudioSystem.NOT_SPECIFIED;
		float FrameRate = AudioSystem.NOT_SPECIFIED;
		int BitRate = AudioSystem.NOT_SPECIFIED;
		int nChannels = AudioSystem.NOT_SPECIFIED;
		int nHeader = AudioSystem.NOT_SPECIFIED;
		int nTotalMS = AudioSystem.NOT_SPECIFIED;
		boolean nVBR = false;
		AudioFormat.Encoding encoding = null;
		try
		{
			Bitstream m_bitstream = new Bitstream(pis);
			aff_properties.put("mp3.header.pos",
										new Integer(m_bitstream.header_pos()));
			Header m_header = m_bitstream.readFrame();
			// nVersion = 0 => MPEG2-LSF (Including MPEG2.5), nVersion = 1 => MPEG1
			nVersion = m_header.version();
			if (nVersion == 2)
				aff_properties.put("mp3.version.mpeg", Float.toString(2.5f));
			else
				aff_properties.put("mp3.version.mpeg",
											Integer.toString(2 - nVersion));
			// nLayer = 1,2,3
			nLayer = m_header.layer();
			aff_properties.put("mp3.version.layer", Integer.toString(nLayer));
			// nSFIndex = m_header.sample_frequency();
			nMode = m_header.mode();
			aff_properties.put("mp3.mode", new Integer(nMode));
			nChannels = nMode == 3 ? 1 : 2;
			aff_properties.put("mp3.channels", new Integer(nChannels));
			nVBR = m_header.vbr();
			af_properties.put("vbr", new Boolean(nVBR));
			aff_properties.put("mp3.vbr", new Boolean(nVBR));
			aff_properties.put("mp3.vbr.scale", new Integer(m_header.vbr_scale()));
			FrameSize = m_header.calculate_framesize();
			aff_properties.put("mp3.framesize.bytes", new Integer(FrameSize));
			if (FrameSize < 0)
      {
				throw new UnsupportedAudioFileException("Invalid FrameSize : " + FrameSize);
      }
			nFrequency = m_header.frequency();
			aff_properties.put("mp3.frequency.hz", new Integer(nFrequency));
			FrameRate = (float)((1.0 / (m_header.ms_per_frame())) * 1000.0);
			aff_properties.put("mp3.framerate.fps", new Float(FrameRate));
			if (FrameRate < 0)
      {
				throw new UnsupportedAudioFileException("Invalid FrameRate : " + FrameRate);
      }
			if (mLength != AudioSystem.NOT_SPECIFIED)
			{
				aff_properties.put("mp3.length.bytes", new Integer(mLength));
				nTotalFrames = m_header.max_number_of_frames(mLength);
				aff_properties.put("mp3.length.frames", new Integer(nTotalFrames));
			}
			BitRate = m_header.bitrate();
			af_properties.put("bitrate", new Integer(BitRate));
			aff_properties.put("mp3.bitrate.nominal.bps", new Integer(BitRate));
			nHeader = m_header.getSyncHeader();
			encoding = sm_aEncodings[nVersion][nLayer - 1];
			aff_properties.put("mp3.version.encoding", encoding.toString());
			if (mLength != AudioSystem.NOT_SPECIFIED)
			{
				nTotalMS = Math.round(m_header.total_ms(mLength));
				aff_properties.put("duration", new Long((long)nTotalMS * 1000L));
			}
			aff_properties.put("mp3.copyright", new Boolean(m_header.copyright()));
			aff_properties.put("mp3.original", new Boolean(m_header.original()));
			aff_properties.put("mp3.crc", new Boolean(m_header.checksums()));
			aff_properties.put("mp3.padding", new Boolean(m_header.padding()));
			InputStream id3v2 = m_bitstream.getRawID3v2();
			if (id3v2 != null)
			{
				aff_properties.put("mp3.id3tag.v2", id3v2);
				parseID3v2Frames(id3v2, aff_properties);
			}
			if (TDebug.TraceAudioFileReader)
				TDebug.out(m_header.toString());
		}
		catch (Exception e)
		{
			system.debug("not a MPEG stream:" + e.getMessage());
			throw new UnsupportedAudioFileException("not a MPEG stream:"
					+ e.getMessage());
		}
		// Deeper checks ?
		int cVersion = (nHeader >> 19) & 0x3;
		if (cVersion == 1)
		{
			system.debug("not a MPEG stream: wrong version");
			throw new UnsupportedAudioFileException(
																	"not a MPEG stream: wrong version");
		}
		int cSFIndex = (nHeader >> 10) & 0x3;
		if (cSFIndex == 3)
		{
			system.debug("not a MPEG stream: wrong sampling rate");
			throw new UnsupportedAudioFileException(
																	"not a MPEG stream: wrong sampling rate");
		}
		// Look up for ID3v1 tag
		if ((size == mediaLength) && (mediaLength != AudioSystem.NOT_SPECIFIED))
		{
			// FileInputStream fis = (FileInputStream) inputStream;
			byte[] id3v1 = new byte[128];
			int toSkip = inputStream.available() - id3v1.length;
			if (toSkip > 0)
			{
				inputStream.skip(inputStream.available() - id3v1.length);
			}
			inputStream.read(id3v1, 0, id3v1.length);
			if ((id3v1[0] == 'T') && (id3v1[1] == 'A') && (id3v1[2] == 'G'))
			{
				parseID3v1Frames(id3v1, aff_properties);
			}
		}
		AudioFormat format = new MpegAudioFormat(encoding, (float)nFrequency,
																AudioSystem.NOT_SPECIFIED // SampleSizeInBits
																									// -
																									// The
																									// size
																									// of a
																									// sample
																, nChannels // Channels - The
																				// number of
																				// channels
																, -1 // The number of bytes in
																		// each frame
																, FrameRate // FrameRate - The
																				// number of frames
																				// played or
																				// recorded per
																				// second
																, true, af_properties);
		return new MpegAudioFileFormat(MpegFileFormatType.MP3, format,
													nTotalFrames, mLength, aff_properties);
	}

	/**
	 * Returns AudioInputStream from file.
	 */
	public AudioInputStream getAudioInputStream(File file)
			throws UnsupportedAudioFileException, IOException
	{
		if (TDebug.TraceAudioFileReader)
			TDebug.out("getAudioInputStream(File file)");
		InputStream inputStream = new FileInputStream(file);
		try
		{
			return getAudioInputStream(inputStream);
		}
		catch (UnsupportedAudioFileException e)
		{
			if (inputStream != null)
				inputStream.close();
			throw e;
		}
		catch (IOException e)
		{
			if (inputStream != null)
				inputStream.close();
			throw e;
		}
	}

	/**
	 * Returns AudioInputStream from url.
	 */
	public AudioInputStream getAudioInputStream(URL url)
			throws UnsupportedAudioFileException, IOException
	{
		system.debug("MpegAudioFileReader.getAudioInputStream(URL): begin");
		long lFileLengthInBytes = AudioSystem.NOT_SPECIFIED;
		URLConnection conn = url.openConnection();
		// Tell shoucast server (if any) that SPI support shoutcast stream.
		boolean isShout = false;
		int toRead = 4;
		byte[] head = new byte[toRead];
		conn.setRequestProperty("Icy-Metadata", "1");
		BufferedInputStream bInputStream = new BufferedInputStream(
																						conn.getInputStream());
		bInputStream.mark(toRead);
		int read = bInputStream.read(head, 0, toRead);
		if ((read > 2)
				&& (((head[0] == 'I') | (head[0] == 'i'))
						&& ((head[1] == 'C') | (head[1] == 'c')) && ((head[2] == 'Y') | (head[2] == 'y'))))
			isShout = true;
		bInputStream.reset();
		InputStream inputStream = null;
		// Is is a shoutcast server ?
		if (isShout == true)
		{
			// Yes
			IcyInputStream icyStream = new IcyInputStream(bInputStream);
			icyStream.addTagParseListener(IcyListener.getInstance());
			inputStream = icyStream;
		}
		else
		{
			// No, is Icecast 2 ?
			String metaint = conn.getHeaderField("icy-metaint");
			if (metaint != null)
			{
				// Yes, it might be icecast 2 mp3 stream.
				IcyInputStream icyStream = new IcyInputStream(bInputStream, metaint);
				icyStream.addTagParseListener(IcyListener.getInstance());
				inputStream = icyStream;
			}
			else
			{
				// No
				inputStream = bInputStream;
			}
		}
		AudioInputStream audioInputStream = null;
		try
		{
			audioInputStream = getAudioInputStream(inputStream, lFileLengthInBytes);
		}
		catch (UnsupportedAudioFileException e)
		{
			inputStream.close();
			throw e;
		}
		catch (IOException e)
		{
			inputStream.close();
			throw e;
		}
		system.debug("MpegAudioFileReader.getAudioInputStream(URL): end");
		return audioInputStream;
	}

	/**
	 * Return the AudioInputStream from the given InputStream.
	 */
	public AudioInputStream getAudioInputStream(InputStream inputStream)
			throws UnsupportedAudioFileException, IOException
	{
		system.debug("MpegAudioFileReader.getAudioInputStream(InputStream inputStream)");
		if (!inputStream.markSupported())
			inputStream = new BufferedInputStream(inputStream);
		return super.getAudioInputStream(inputStream);
	}

	/**
	 * Parser ID3v1 frames
	 * 
	 * @param frames
	 * @param props
	 */
<<<<<<< HEAD
	protected void parseID3v1Frames(byte[] frames, HashMap props)
=======
	protected void parseID3v1Frames(byte[] frames, HashMap<String, Object> props)
>>>>>>> 5de567eb
	{
		if (TDebug.TraceAudioFileReader)
			TDebug.out("Parsing ID3v1");
		String tag = null;
		try
		{
			tag = new String(frames, 0, frames.length, "ISO-8859-1");
		}
		catch (UnsupportedEncodingException e)
		{
			tag = new String(frames, 0, frames.length);
			if (TDebug.TraceAudioFileReader)
				TDebug.out("Cannot use ISO-8859-1");
		}
		if (TDebug.TraceAudioFileReader)
    {
			TDebug.out("ID3v1 frame dump='" + tag + "'");
    }
		int start = 3;
		String titlev1 = chopSubstring(tag, start, start += 30);
		String titlev2 = (String)props.get("title");
		if (((titlev2 == null) || (titlev2.length() == 0)) && (titlev1 != null))
    {
			props.put("title", titlev1);
    }
		String artistv1 = chopSubstring(tag, start, start += 30);
		String artistv2 = (String)props.get("author");
		if (((artistv2 == null) || (artistv2.length() == 0)) && (artistv1 != null))
    {  
			props.put("author", artistv1);
    }
		String albumv1 = chopSubstring(tag, start, start += 30);
		String albumv2 = (String)props.get("album");
		if (((albumv2 == null) || (albumv2.length() == 0)) && (albumv1 != null))
    {
			props.put("album", albumv1);
    }
		String yearv1 = chopSubstring(tag, start, start += 4);
		String yearv2 = (String)props.get("year");
		if (((yearv2 == null) || (yearv2.length() == 0)) && (yearv1 != null))
    {
			props.put("date", yearv1);
    }
		String commentv1 = chopSubstring(tag, start, start += 28);
		String commentv2 = (String)props.get("comment");
		if (((commentv2 == null) || (commentv2.length() == 0)) && (commentv1 != null))
    {
			props.put("comment", commentv1);
    }
		String trackv1 = "" + ((int)(frames[126] & 0xff));
		String trackv2 = (String)props.get("mp3.id3tag.track");
		if (((trackv2 == null) || (trackv2.length() == 0)) && (trackv1 != null))
		{
      props.put("mp3.id3tag.track", trackv1);
    }
		int genrev1 = (int)(frames[127] & 0xff);
		if ((genrev1 >= 0) && (genrev1 < id3v1genres.length))
		{
			String genrev2 = (String)props.get("mp3.id3tag.genre");
			if (((genrev2 == null) || (genrev2.length() == 0)))
			{
        props.put("mp3.id3tag.genre", id3v1genres[genrev1]);
      }
		}
		if (TDebug.TraceAudioFileReader)
		{
      TDebug.out("ID3v1 parsed");
    }
	}

	/**
	 * Extract
	 * 
	 * @param s
	 * @param start
	 * @param end
	 * @return
	 */
	private String chopSubstring(String s, int start, int end)
	{
		String str = null;
		// 11/28/04 - String encoding bug fix.
		try
		{
			str = s.substring(start, end);
			int loc = str.indexOf('\0');
			if (loc != -1)
			{
				str = str.substring(0, loc);
			}
		}
		catch (StringIndexOutOfBoundsException e)
		{
			// Skip encoding issues.
		  system.error("Cannot chopSubString " + e.getMessage());
		}
		return str;
	}

	/**
	 * Parse ID3v2 frames to add album (TALB), title (TIT2), date (TYER), author
	 * (TPE1), copyright (TCOP), comment (COMM) ...
	 * 
	 * @param frames
	 * @param props
	 */
<<<<<<< HEAD
	protected void parseID3v2Frames(InputStream frames, HashMap props)
=======
	protected void parseID3v2Frames(InputStream frames, HashMap<String, Object> props)
>>>>>>> 5de567eb
	{
		byte[] bframes = null;
		int size = -1;
		try
		{
			size = frames.available();
			bframes = new byte[size];
			frames.mark(size);
			frames.read(bframes);
			frames.reset();
		}
		catch (IOException e)
		{
			system.error("Cannot parse ID3v2 :" + e.getMessage());
		}
		if (!"ID3".equals(new String(bframes, 0, 3)))
		{
			system.error("No ID3v2 header found!");
			return;
		}
		int v2version = (int)(bframes[3] & 0xFF);
		props.put("mp3.id3tag.v2.version", String.valueOf(v2version));
		if (v2version < 2 || v2version > 4)
		{
			system.error("Unsupported ID3v2 version " + v2version + "!");
			return;
		}
		try
		{
			system.debug("ID3v2 frame dump='" + new String(bframes, 0, bframes.length) + "'");
			/*
			 * ID3 tags :
			 * http://www.unixgods.org/~tilo/ID3/docs/ID3_comparison.html
			 */
			String value = null;
			for (int i = 10; i < bframes.length && bframes[i] > 0; i += size)
			{
				if (v2version == 3 || v2version == 4)
				{
					// ID3v2.3 & ID3v2.4
					String code = new String(bframes, i, 4);
					// build the size of the frame from the four size bytes
					size = (int)((bframes[i + 4] << 24) & 0xFF000000
							| (bframes[i + 5] << 16) & 0x00FF0000
							| (bframes[i + 6] << 8) & 0x0000FF00 | (bframes[i + 7]) & 0x000000FF);
					// inc i by 10 because the id3 frame header size is 10 bytes
					i += 10;
					if ( !codeToPropName.containsKey(code) )
					{
						system.error("Don't know the ID3 code " + code);
						continue;
					}
					if ( code.equals("COMM") )
					{
						value = parseText(bframes, i, size, 5);
					}
					else if ( code.startsWith("W") )
					{
						// W codes (URLs), don't have an encoding value
						// so we don't need to skip anything when parsing
						value = parseText(bframes, i, size, 0);
					}
					else
					{
						value = parseText(bframes, i, size, 1);
					}
					if (value == null)
					{
						value = "";
					}
					String propName = (String)codeToPropName.get(code);
					props.put(propName, value);
				}
				else
				{
					// ID3v2.2
					String scode = new String(bframes, i, 3);
					size = (int)(0x00000000) + (bframes[i + 3] << 16)
							+ (bframes[i + 4] << 8) + (bframes[i + 5]);
					i += 6;
					if ( !codeToPropName.containsKey(scode) )
					{
						system.error("Don't know the ID3 code " + scode);
						continue;
					}
					if (scode.equals("COM"))
					{
						value = parseText(bframes, i, size, 5);
					}
					else
					{
						value = parseText(bframes, i, size, 1);
					}
					if ( value == null )
					{
						value = "";
					}
					String propName = (String)codeToPropName.get(scode);
					props.put(propName, value);
				}
			}
		}
		catch (RuntimeException e)
		{
			// Ignore all parsing errors.
			system.error("Error parsing ID3v2: " + e.getMessage());
		}
		system.debug("ID3v2 parsed");
	}
	
	private static String[] ENC_TYPES = { "ISO-8859-1", "UTF16", "UTF-16BE", "UTF-8" };

	/**
	 * Parse Text Frames.
	 * 
	 * @param bframes
	 * @param offset
	 * @param size
	 * @param skip
	 * @return
	 */
	protected String parseText(byte[] bframes, int offset, int size, int skip)
	{
		String value = null;
		try
		{
			String enc = ENC_TYPES[0];
			if ( bframes[offset] >= 0 && bframes[offset] < 4 )
			{
				enc = ENC_TYPES[bframes[offset]];
			}
			value = new String(bframes, offset + skip, size - skip, enc);
			value = chopSubstring(value, 0, value.length());
		}
		catch (UnsupportedEncodingException e)
		{
			system.error("ID3v2 Encoding error: " + e.getMessage());
		}
		return value;
	}

	/**
	 * Load shoutcast (ICY) info.
	 * 
	 * @param input
	 * @param props
	 * @throws IOException
	 */
<<<<<<< HEAD
	protected void loadShoutcastInfo(InputStream input, HashMap props)
=======
	protected void loadShoutcastInfo(InputStream input, HashMap<String, Object> props)
>>>>>>> 5de567eb
			throws IOException
	{
		IcyInputStream icy = new IcyInputStream(new BufferedInputStream(input));
		// HashMap metadata = icy.getTagHash();
		MP3Tag titleMP3Tag = icy.getTag("icy-name");
		if (titleMP3Tag != null)
			props.put("title", ((String)titleMP3Tag.getValue()).trim());
		MP3Tag[] meta = icy.getTags();
		if (meta != null)
		{
			// StringBuffer metaStr = new StringBuffer();
			for (int i = 0; i < meta.length; i++)
			{
				String key = meta[i].getName();
				String value = ((String)icy.getTag(key).getValue()).trim();
				props.put("mp3.shoutcast.metadata." + key, value);
			}
		}
	}
}<|MERGE_RESOLUTION|>--- conflicted
+++ resolved
@@ -133,11 +133,7 @@
 			"JPop", "SynthPop"												
 	};
 	
-<<<<<<< HEAD
-	private Map codeToPropName;
-=======
 	private Map<String, String> codeToPropName;
->>>>>>> 5de567eb
   
   protected JSMinim system;
 
@@ -155,11 +151,7 @@
 		{
 		}
 		
-<<<<<<< HEAD
-		codeToPropName = new HashMap();
-=======
 		codeToPropName = new HashMap<String, String>();
->>>>>>> 5de567eb
 		// if we wanna parse a new tag, we just add it here.
 		// ID3v2.2
 		codeToPropName.put("TAL", "album");
@@ -244,13 +236,8 @@
      throws UnsupportedAudioFileException, IOException
 	{
 		system.debug("MpegAudioFileReader.getAudioFileFormat(InputStream inputStream, long mediaLength): begin");
-<<<<<<< HEAD
-		HashMap aff_properties = new HashMap();
-		HashMap af_properties = new HashMap();
-=======
 		HashMap<String, Object> aff_properties = new HashMap<String, Object>();
 		HashMap<String, Object> af_properties = new HashMap<String, Object>();
->>>>>>> 5de567eb
 		int mLength = (int)mediaLength;
 		int size = inputStream.available();
 		PushbackInputStream pis = new PushbackInputStream(inputStream, MARK_LIMIT);
@@ -585,11 +572,7 @@
 	 * @param frames
 	 * @param props
 	 */
-<<<<<<< HEAD
-	protected void parseID3v1Frames(byte[] frames, HashMap props)
-=======
 	protected void parseID3v1Frames(byte[] frames, HashMap<String, Object> props)
->>>>>>> 5de567eb
 	{
 		if (TDebug.TraceAudioFileReader)
 			TDebug.out("Parsing ID3v1");
@@ -696,11 +679,7 @@
 	 * @param frames
 	 * @param props
 	 */
-<<<<<<< HEAD
-	protected void parseID3v2Frames(InputStream frames, HashMap props)
-=======
 	protected void parseID3v2Frames(InputStream frames, HashMap<String, Object> props)
->>>>>>> 5de567eb
 	{
 		byte[] bframes = null;
 		int size = -1;
@@ -849,11 +828,7 @@
 	 * @param props
 	 * @throws IOException
 	 */
-<<<<<<< HEAD
-	protected void loadShoutcastInfo(InputStream input, HashMap props)
-=======
 	protected void loadShoutcastInfo(InputStream input, HashMap<String, Object> props)
->>>>>>> 5de567eb
 			throws IOException
 	{
 		IcyInputStream icy = new IcyInputStream(new BufferedInputStream(input));
