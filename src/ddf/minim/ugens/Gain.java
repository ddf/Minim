package ddf.minim.ugens;

<<<<<<< HEAD
=======
public class Gain extends Multiplier {
>>>>>>> dbeaecb7

	public Gain() {
		// TODO Auto-generated constructor stub
	}

	public Gain( float gainVal ) {
		super( gainVal );
		// TODO Auto-generated constructor stub
	}

}<|MERGE_RESOLUTION|>--- conflicted
+++ resolved
@@ -1,9 +1,7 @@
 package ddf.minim.ugens;
 
-<<<<<<< HEAD
-=======
+
 public class Gain extends Multiplier {
->>>>>>> dbeaecb7
 
 	public Gain() {
 		// TODO Auto-generated constructor stub
