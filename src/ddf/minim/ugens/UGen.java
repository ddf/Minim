package ddf.minim.ugens;

import ddf.minim.AudioOutput;
import ddf.minim.Minim;
import java.util.ArrayList;

public abstract class UGen
{
	// jam3: enum is automatically static so it can't be in the nested class
	public enum InputType {CONTROL, AUDIO};
	
	// jam3: declaring an inner nested class here
	public class UGenInput
	{
		private UGen incoming;
		private InputType inputType;
		
	    UGenInput()
	    {
	    	// jam3: default to audio input
	    	this(InputType.AUDIO);
	    }
	    
	    public UGenInput(InputType it)
	    {
	    	inputType = it;
	    	//try
	    	//{
	    		uGenInputs.add(this);
	    	//} catch (ArrayIndexOutOfBoundsException e) 
	    	//{
	    	 //   System.err.println("Caught ArrayIndexOutOfBoundsException: " 
	    	  //  		+ e.getMessage());
	    	//}
	    }
	    InputType getInputType()
	    {
	    	return inputType;
	    }
	    UGen getOuterUGen()
	    {
	    	return UGen.this;
	    }
	    UGen getIncomingUGen()
	    {
	    	return incoming;
	    }
	    void setIncomingUGen(UGen in)
	    {
	    	incoming = in;
	    }
	    
	    public boolean isPatched()
	    {
	    	return (incoming != null);
	    }
	    
			public float[] getLastValues()
			{
				return getIncomingUGen().getLastValues();
			}
	    
	    String getInputTypeAsString()
	    {
	    	String typeLabel = null;
	    	switch (inputType)
	    	{
	    	case AUDIO :
	    		typeLabel = "AUDIO";
	    		break;
	    	case CONTROL :
	    		typeLabel = "CONTROL";
	    		break;	
	    	}
	    	return typeLabel;
	    }
	    void printInput()
	    {
	    	Minim.debug("UGenInput: " 
	    			+ " signal = " + getInputTypeAsString() + " " 
	    			+ isPatched() );
	    }
	}
	
    private ArrayList<UGenInput> uGenInputs;
	private float[] lastValues;
	protected float sampleRate;
	private int nOutputs;
	private int currentTick;
	
	public UGen()
	{
		uGenInputs = new ArrayList<UGenInput>();
		// TODO How to set length of last values appropriately?
		// jam3: Using "2" here is wrong.  Could make ArrayList and set size with tick?
		lastValues = new float[2];
		nOutputs = 0;
		currentTick = 0;
	}
	
	// TODO describe how this patching stuff works.
	/**
	 * Connect the output of this UGen to the input of connectTo. Doing so will chain these 
	 * two UGens together, causing them to generate sound at the same time when the end of 
	 * chain is patched to an AudioOutput.
	 * 
	 * @param connectTo The UGen to connect to.
	 * @return connectTo is returned so that you can chain patch calls. For example: 
	 * <pre>
	 * sine.patch(gain).patch(out);
	 * </pre>
	 */
	// ddf: this is final because we never want people to override it.
	public final UGen patch(UGen connectToUGen)
	{
		// jam3: connecting to a UGen is the same as connecting to it's "mainAudio" input
		connectToUGen.addInput(this);
		nOutputs += 1;
<<<<<<< HEAD
		Minim.debug("UGen::patch(UGen) - nOutputs = " + nOutputs);
=======
		Minim.debug("nOutputs = " + nOutputs);
>>>>>>> 12cb606d
		return connectToUGen;
	}
	
	public final UGen patch(UGenInput connectToInput)
	{
		connectToInput.setIncomingUGen(this);
		nOutputs +=1;
<<<<<<< HEAD
		Minim.debug("UGen::patch(UGenInput) - nOutputs = " + nOutputs);
=======
		Minim.debug("nOutputs = " + nOutputs);
>>>>>>> 12cb606d
		// TODO setSampleRate(sampleRate);
		return connectToInput.getOuterUGen();
	}
	
	// ddf: Protected because users of UGens should never call this directly.
	//      Sub-classes can override this to control what happens when something
	//      is patched to them. See the Bus class.
	protected void addInput(UGen input)
	{
		// jam3: This default behavior is that the incoming signal will be added
		// 		to some input called "audio" if it exists.
		Minim.debug("UGen addInput called.");
		// TODO change input checking to an Exception?
		if (uGenInputs.size() > 0)
		{
			Minim.debug("Initializing default input on something");	
			this.uGenInputs.get(0).setIncomingUGen(input);
		}  else
		{
			System.err.println("Trying to connect to UGen with no default input.");
		}
	}
	
	/**
	 * Patch the output of this UGen to the provided AudioOuput. Doing so will immediately 
	 * result in this UGen and all UGens patched into it to begin generating audio.
	 * 
	 * @param out The AudioOutput you want to connect this UGen to.
	 */
	public final void patch(AudioOutput output)
	{
		Minim.debug("Patching " + this + " to the output " + output + ".");
		patch(output.bus);
		setSampleRate(output.sampleRate());
	}
	public final void unpatch(AudioOutput output)
	{
		Minim.debug("Unpatching " + this + " from the output " + output + ".");
		unpatch(output.bus);
		//setSampleRate(output.sampleRate());
	}
	public final UGen unpatch(UGen connectToUGen)
	{
		// jam3: connecting to a UGen is the same as connecting to it's "mainAudio" input
		connectToUGen.removeInput(this);
		nOutputs -= 1;
<<<<<<< HEAD
		Minim.debug("UGen::unpatch - nOutputs = " + nOutputs);
=======
		Minim.debug("nOutputs = " + nOutputs);
>>>>>>> 12cb606d
		return connectToUGen;
	}
	protected void removeInput(UGen input)
	{
		// jam3: This default behavior is that the incoming signal will be added
		// 		to some input called "audio" if it exists.
		Minim.debug("UGen removeInput called.");
		// TODO Need to set default behavior for normal UGens on removeInput
	}
	
	/**
	 * Generates one sample frame for this UGen. 
	 * 
	 * @param channels
	 *    An array that represents one sample frame. To generate a mono signal, 
	 *    pass an array of length 1, if stereo an array of length 2, and so on.
	 *    How a UGen deals with multi-channel sound will be implementation dependent.
	 */
	public void tick(float[] channels)
	{
		if (nOutputs > 0)
		{
			currentTick = (currentTick + 1)%(nOutputs);
			//System.out.println("currentTick = " + currentTick
				//	+ " nOutputs = " + nOutputs );
		}
		if (0 == currentTick) 
		{			
			if (uGenInputs.size() > 0)
			{
				for(int i=0; i<uGenInputs.size(); i++)
				{		
					if ((uGenInputs.get(i) != null) && (uGenInputs.get(i).isPatched()))
					{
						float[] tmp;
						switch (uGenInputs.get(i).inputType)
						{
						case CONTROL :
							tmp = new float[1];
							break;
						default : // includes AUDIO
							tmp = new float[channels.length];
							break;
						}
						//float[] tmp = new float[channels.length];
						uGenInputs.get(i).getIncomingUGen().tick(tmp);
					}
				}
			}
		uGenerate(channels);
		//Minim.debug(" ticking : value = " + channels[0]);
		System.arraycopy(channels, 0, lastValues, 0, channels.length);
		}
	}
	
	/**
	 * Implement this method when you extend UGen.
	 * @param channels
	 */
	protected abstract void uGenerate(float[] channels);
		
	float[] getLastValues()
	{
		return lastValues;
	}
	
	/**
	 * Override this method in your derived class to receive a notification
	 * when the sample rate of your UGen has changed. You might need to do 
	 * this to recalculate sample rate dependent values, such as the 
	 * step size for an oscillator.
	 *
	 */
	protected void sampleRateChanged()
	{
		// default implementation does nothing.
	}
	
	/**
	 * Set the sample rate for this UGen.
	 * 
	 * @param newSampleRate the sample rate this UGen should generate at.
	 */
	// ddf: changed this to public because Bus needs to be able to call it
	//      on all of its UGens when it has its sample rate set by being connected 
	//      to an AudioOuput. Realized it's not actually a big deal for people to 
	//      set the sample rate of any UGen they create whenever they want. In fact, 
	//      could actually make total sense to want to do this with something playing 
	//      back a chunk of audio loaded from disk. Made this final because it should 
	//      never be overriden. If sub-classes need to know about sample rate changes 
	//      the should override sampleRateChanged()
	public final void setSampleRate(float newSampleRate)
	{
		if (sampleRate != newSampleRate)
		{
			sampleRate = newSampleRate;
			sampleRateChanged();
		}
		if (uGenInputs.size() > 0)
		{
			for(int i=0; i<uGenInputs.size(); i++)
			{		
				if ((uGenInputs.get(i) != null) && (uGenInputs.get(i).isPatched()))
				{
					uGenInputs.get(i).getIncomingUGen().setSampleRate(newSampleRate);
				}
			}			
		}
	}
	
	public void printInputs()
	{
	   for(int i=0; i<uGenInputs.size(); i++)
	   {
		   Minim.debug("uGenInputs " + i + " ");
		   if (uGenInputs.get(i) == null)
		   {
			   Minim.debug("null");   
		   } else {
			   uGenInputs.get(i).printInput();
		   }
	   }
	}
}<|MERGE_RESOLUTION|>--- conflicted
+++ resolved
@@ -116,11 +116,7 @@
 		// jam3: connecting to a UGen is the same as connecting to it's "mainAudio" input
 		connectToUGen.addInput(this);
 		nOutputs += 1;
-<<<<<<< HEAD
-		Minim.debug("UGen::patch(UGen) - nOutputs = " + nOutputs);
-=======
 		Minim.debug("nOutputs = " + nOutputs);
->>>>>>> 12cb606d
 		return connectToUGen;
 	}
 	
@@ -128,11 +124,7 @@
 	{
 		connectToInput.setIncomingUGen(this);
 		nOutputs +=1;
-<<<<<<< HEAD
-		Minim.debug("UGen::patch(UGenInput) - nOutputs = " + nOutputs);
-=======
 		Minim.debug("nOutputs = " + nOutputs);
->>>>>>> 12cb606d
 		// TODO setSampleRate(sampleRate);
 		return connectToInput.getOuterUGen();
 	}
@@ -179,11 +171,7 @@
 		// jam3: connecting to a UGen is the same as connecting to it's "mainAudio" input
 		connectToUGen.removeInput(this);
 		nOutputs -= 1;
-<<<<<<< HEAD
-		Minim.debug("UGen::unpatch - nOutputs = " + nOutputs);
-=======
 		Minim.debug("nOutputs = " + nOutputs);
->>>>>>> 12cb606d
 		return connectToUGen;
 	}
 	protected void removeInput(UGen input)
