/*
<<<<<<< HEAD
 *  Copyright (c) 2007 by Damien Di Fede <ddf@compartmental.net>
=======
 *  Copyright (c) 2007 - 2009 by Damien Di Fede <ddf@compartmental.net>
>>>>>>> 5de567eb
 *
 *   This program is free software; you can redistribute it and/or modify
 *   it under the terms of the GNU Library General Public License as published
 *   by the Free Software Foundation; either version 2 of the License, or
 *   (at your option) any later version.
 *
 *   This program is distributed in the hope that it will be useful,
 *   but WITHOUT ANY WARRANTY; without even the implied warranty of
 *   MERCHANTABILITY or FITNESS FOR A PARTICULAR PURPOSE.  See the
 *   GNU Library General Public License for more details.
 *
 *   You should have received a copy of the GNU Library General Public
 *   License along with this program; if not, write to the Free Software
 *   Foundation, Inc., 675 Mass Ave, Cambridge, MA 02139, USA.
 */

package ddf.minim;

/**
 * An <code>AudioBuffer</code> is specifically a buffer of floating point samples 
 * corresponding to a single channel of streaming audio. It is readonly, but you 
 * can obtain a copy of the samples in the buffer by using {@link #toArray()}. In 
 * fact, when drawing a waveform, you should use <code>toArray</code> rather than 
 * iterating over the buffer itself. This is because it is possible that the samples 
 * in the buffer will be replaced with new ones between calls to {@link #get(int)}, 
 * which results in a waveform that appears to have discontinuities in it.
 * 
 * @author Damien Di Fede
 *
 */

public interface AudioBuffer
{
  /**
   * Returns the length of the buffer.
   * 
   * @return the number of samples in the buffer
   */
  int size();
  
  /**
   * Gets the <code>i<sup>th</sup></code> sample in the buffer. This method
   * does not do bounds checking, so it may throw an exception.
   * 
   * @param i
   *          the index of the sample you want to get
   *          
   * @return the <code>i<sup>th</sup></code> sample
   */
  float get(int i);
  
  /**
   * Gets the current level of the buffer. It is calculated as the
   * root-mean-squared of all the samples in the buffer.
   * 
   * @return the RMS amplitude of the buffer
   */
  float level();
  
  /**
   * Returns the samples in the buffer in a new float array. 
   * Modifying the samples in the returned array will not change 
   * the samples in the buffer.
   * 
   * @return a new float array containing the buffer's samples
   */
  float[] toArray();
}<|MERGE_RESOLUTION|>--- conflicted
+++ resolved
@@ -1,9 +1,5 @@
 /*
-<<<<<<< HEAD
- *  Copyright (c) 2007 by Damien Di Fede <ddf@compartmental.net>
-=======
  *  Copyright (c) 2007 - 2009 by Damien Di Fede <ddf@compartmental.net>
->>>>>>> 5de567eb
  *
  *   This program is free software; you can redistribute it and/or modify
  *   it under the terms of the GNU Library General Public License as published
